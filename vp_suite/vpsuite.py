import random, json, os, time
import warnings
from typing import List, Dict, Any
from pathlib import Path

import numpy as np
import torch
import torch.nn as nn
from torch.utils.data import DataLoader
import wandb
from tqdm import tqdm

import vp_suite.constants as constants
from vp_suite.utils.dataset_wrapper import DatasetWrapper
from vp_suite.datasets import DATASET_CLASSES
from vp_suite.base.base_model import VideoPredictionModel
from vp_suite.models import MODEL_CLASSES, AVAILABLE_MODELS
from vp_suite.models.copy_last_frame import CopyLastFrame
from vp_suite.measure import LOSS_CLASSES
from vp_suite.measure.loss_provider import PredictionLossProvider
from vp_suite.measure.metric_provider import PredictionMetricProvider
from vp_suite.utils.visualization import visualize_vid, visualize_sequences
from vp_suite.utils.utils import timestamp
from vp_suite.utils.compatibility import check_model_and_data_compat, check_run_and_model_compat


class VPSuite:
    r"""TODO.

    TODO.

    Attributes:
        device(str): A string specifying which device to work on ('cuda' or 'gpu')
        datasets(List[:class:`DatasetWrapper`]): The loaded datasets.
        models(List[:class:`VideoPredictionModel`]): The loaded/created models.

    """

    _DEFAULT_RUN_CONFIG : Path = constants.PKG_RESOURCES / 'run_config.json'

    def __init__(self, device="cuda"):
        r"""

        Args:
            device ():
        """
        self.device = "cuda" if device == "cuda" and torch.cuda.is_available() else "cpu"

        self.clear_models()
        self.clear_datasets()

    @property
    def training_sets(self):
        r"""

        Returns:

        """
        return [d for d in self.datasets if d.is_training_set()]

    @property
    def test_sets(self):
        r"""

        Returns:

        """
        return [d for d in self.datasets if d.is_test_set()]

    def clear_datasets(self):
        r"""

        Returns:

        """
        self.datasets : List[DatasetWrapper] = []

    def clear_models(self):
        r"""

        Returns:

        """
        self.models : List[VideoPredictionModel] = []

    def load_dataset(self, dataset, split="train", **dataset_kwargs):
        r"""

        Args:
            dataset ():
            split ():
            **dataset_kwargs ():

        Returns:

        """
        # create dataset wrapper
        dataset_class = DATASET_CLASSES[dataset]
        dataset = DatasetWrapper(dataset_class, split, **dataset_kwargs)
        print(f"loaded dataset '{dataset.NAME}' from {dataset.data_dir} "
              f"(action size: {dataset.action_size})")

        # if seq information is specified, directly execute set_seq_len
        if any([k in dataset_kwargs.keys() for k in ["context_frames", "pred_frames", "seq_step"]]):
            with open(str(self._DEFAULT_RUN_CONFIG.resolve()), 'r') as cfg_file:
                run_config = json.load(cfg_file)
            context_frames = dataset_kwargs.pop("context_frames", run_config["context_frames"])
            pred_frames = dataset_kwargs.pop("pred_frames", run_config["pred_frames"])
            seq_step = dataset_kwargs.pop("seq_step", run_config["seq_step"])
            dataset.set_seq_len(context_frames, pred_frames, seq_step)

        self.datasets.append(dataset)

    def download_dataset(self, dataset):
        dataset_class = DATASET_CLASSES[dataset]
        dataset_class.download_and_prepare_dataset()

    def list_available_datasets(self):
        for dataset_id, dataset_class in DATASET_CLASSES.items():
            print(f"'{dataset_id}': {dataset_class.NAME}")

    def list_available_models(self):
        for model_id, model_class in MODEL_CLASSES.items():
            print(f"'{model_id}': {model_class.NAME}")

    def load_model(self, model_dir, ckpt_name="best_model.pth"):
        r"""

        Args:
            model_dir ():
            ckpt_name ():

        Returns:

        """
        model_ckpt = os.path.join(model_dir, ckpt_name)
        model = torch.load(model_ckpt)
        self._model_setup(model, loaded=True)

    def create_model(self, model_type, action_conditional=False, **model_kwargs):
        r"""

        Args:
            model_type ():
            action_conditional ():
            **model_kwargs ():

        Returns:

        """

        # parameter processing
        if model_type not in AVAILABLE_MODELS:
            raise ValueError(f"invalid model type specified! Available model types: {AVAILABLE_MODELS}")

        model_class = MODEL_CLASSES[model_type]
        for param in model_class.REQUIRED_ARGS:
            if param not in model_kwargs.keys():
                print(f"model parameter '{param}' not specified -> trying to take from last loaded dataset...")
                if len(self.datasets) < 1:
                    raise ValueError(f"no dataset loaded to take parameter '{param}' from")
                param_val = self.datasets[-1].config.get(param, None)
                if param_val is None:
                    raise ValueError(f"dataset '{self.datasets[-1].NAME}' doesn't provide parameter '{param}', "
                                     f"so it has to be specified on model creation")
                model_kwargs.update({param: param_val})
        if action_conditional and not model_class.CAN_HANDLE_ACTIONS:
            warnings.warn("specified model can't handle actions -> argument 'action_conditional' set to False")
            action_conditional = False
        model_kwargs.update(action_conditional=action_conditional)

        # model creation
        model = model_class(self.device, **model_kwargs).to(self.device)
        self._model_setup(model)

    def _model_setup(self, model, loaded=False):
        r"""

        Args:
            model ():
            loaded ():

        Returns:

        """
        ac_str = "(action-conditional)" if model.config["action_conditional"] else ""
        loaded_str = "loaded" if loaded else "created new"
        print(f"{loaded_str} model '{model.NAME}' {ac_str}")
        total_params = sum(p.numel() for p in model.parameters())
        trainable_params = sum(p.numel() for p in model.parameters() if p.requires_grad)
        print(f" - Model parameters (total / trainable): {total_params} / {trainable_params}")
        self.models.append(model)

    def _prepare_run(self, split="train", **run_args):
        r"""

        Args:
            split ():
            **run_args ():

        Returns:

        """
        if len(self.models) == 0:
            raise RuntimeError("No model available. Load a pretrained model "
                               "or create a new instance before starting training or test runs")
        if split == "train" and len(self.training_sets) == 0:
            raise ValueError("No training sets loaded. Load a dataset in training mode "
                             "before starting training or test runs")
        elif split == "test" and len(self.test_sets) == 0:
            raise ValueError("No test sets loaded. Load a dataset in test mode "
                             "before starting training or test runs")
        with open(str(self._DEFAULT_RUN_CONFIG.resolve()), 'r') as cfg_file:
            run_config = json.load(cfg_file)

        # update config
        if not all([run_arg in run_config.keys() for run_arg in run_args.keys()]):
            raise ValueError(f"Only the following run arguments are supported: {run_config.keys()}")
        run_config.update(run_args)

        # seeding. IMPORTANT: THIS SHOULD BE THE ONLY LOCATION WHERE THESE RANDOM SEEDS ARE SET!
        random.seed(run_config["seed"])
        np.random.seed(run_config["seed"])
        torch.manual_seed(run_config["seed"])

        # opt. direction
        run_config["opt_direction"] = "maximize" if LOSS_CLASSES[run_config["val_rec_criterion"]].BIGGER_IS_BETTER \
            else "minimize"

        return run_config

# ===== TRAINING ================================================================

    def _prepare_training(self, dataset_idx, model_idx, **training_kwargs):
        r"""
        Prepares a single dataset and a single model for training.
        Args:
            **training_kwargs ():

        Returns:

        """
        run_config = self._prepare_run("train", **training_kwargs)

        try:
            dataset: DatasetWrapper = self.training_sets[dataset_idx]
            model: VideoPredictionModel = self.models[model_idx]
        except IndexError:
            raise ValueError("given indices for model and/or dataset are invalid")

        # prepare dataset
        dataset.set_seq_len(run_config["context_frames"], run_config["pred_frames"], run_config["seq_step"])
        assert dataset.is_ready, "dataset is not ready even though set_seq_len has just been called"

        # compat checks: run <--> model; model <--> dataset
        check_run_and_model_compat(model, run_config)
        _, _ = check_model_and_data_compat(model, dataset, strict_mode=True)

        return model, dataset, run_config

    def train(self, trial=None, dataset_idx=-1, model_idx=-1, **training_kwargs):
        r"""

        Args:
            trial ():
            **training_kwargs ():

        Returns:

        """
        # PREPARATION
        model, dataset, run_config = self._prepare_training(dataset_idx, model_idx, **training_kwargs)
        train_data, val_data = dataset.train_data, dataset.val_data
        train_loader = DataLoader(train_data, batch_size=run_config["batch_size"], shuffle=True, num_workers=4,
                                  drop_last=True)
        val_loader = DataLoader(val_data, batch_size=run_config["batch_size"], shuffle=False, num_workers=4,
                                drop_last=True)
        # val_loader = DataLoader(val_data, batch_size=1, shuffle=False, num_workers=0, drop_last=True)
        best_val_loss = float("inf")
        out_path = Path(run_config["out_dir"]) if run_config["out_dir"] is not None \
            else constants.OUT_PATH / timestamp('train')
        out_path.mkdir(parents=True, exist_ok=True)
        model.model_dir = str(out_path.resolve())
        best_model_path = str((out_path / 'best_model.pth').resolve())
        with_training = model.TRAINABLE and not run_config["no_train"]
        with_validation = not run_config["no_val"]
        with_wandb = not run_config["no_wandb"]

        # HYPERPARAMETER OPTIMIZATION
        optuna_config = run_config.get("optuna", None)
        using_optuna = trial is not None and isinstance(optuna_config, dict)
        if using_optuna:
            for param, p_dict in optuna_config.items():
                if "choices" in p_dict.keys():
                    if param == "model_type":
                        warnings.warn(f"hyperopt across model and dataset parameters is not yet supported "
                                      f"-> using {model.NAME}")
                    run_config[param] = trial.suggest_categorical(param, p_dict["choices"])
                else:
                    suggest = trial.suggest_int if p_dict["type"] == "int" else trial.suggest_float
                    log_scale = p_dict.get("scale", "uniform") == "log"
                    if log_scale:
                        run_config[param] = suggest(param, p_dict["min"], p_dict["max"], log=log_scale)
                    else:
                        step = p_dict.get("step", 1)
                        run_config[param] = suggest(param, p_dict["min"], p_dict["max"], step=step)

        # assemble and save combined configuration
        config: Dict[str, Any] = {**run_config, **model.config, **dataset.config, "device": self.device,
                                  "model_name": model.NAME, "dataset_name": dataset.NAME}
        save_config = {"run": run_config, "model": model.config,
                       "dataset": dataset.config, "device": self.device}
        with open(str((out_path / 'run_cfg.json').resolve()), "w") as cfg_file:
            json.dump(save_config, cfg_file, indent=4,
                      default=lambda o: str(o) if callable(getattr(o, "__str__", None)) else '<not serializable>')

        # WandB
        if with_wandb:
            wandb_reinit = using_optuna and trial.number > 0
            wandb.init(config=config, project="vp-suite-training",
                       dir=str(constants.WANDB_PATH.resolve()), reinit=wandb_reinit)

        # OPTIMIZER
        optimizer, optimizer_scheduler = None, None
        if with_training:
            optimizer = torch.optim.Adam(params=model.parameters(), lr=run_config["lr"])
            optimizer_scheduler = torch.optim.lr_scheduler.ReduceLROnPlateau(optimizer, patience=5, factor=0.2,
                                                                             min_lr=1e-6, verbose=True)

        # LOSSES AND MEASUREMENT
        loss_provider = PredictionLossProvider(config)
        if config['val_rec_criterion'] not in config['losses_and_scales']:
            raise ValueError(f"Validation criterion '{config['val_rec_criterion']}' has to be "
                             f"one of the chosen losses: {list(config['losses_and_scales'].keys())}")
        if config["opt_direction"] == "maximize":
            def loss_improved(cur_loss, best_loss): return cur_loss > best_loss
        else:
            def loss_improved(cur_loss, best_loss): return cur_loss < best_loss

        # --- MAIN LOOP ---
        training_timeout = time.time() + config["max_training_hours"] * 3600
        for epoch in range(0, run_config["epochs"]):
            print(f"\nEpoch: {epoch+1} of {config['epochs']}")

            # train
            if with_training:
                print("Training...")
                model.train_iter(config, train_loader, optimizer, loss_provider, epoch)
            else:
                print("Skipping training loop.")

            # eval
            val_losses = dict()
            if with_validation:
                print("Validating...")
                val_losses, indicator_loss = model.eval_iter(config, val_loader, loss_provider)
                if with_training:
                    optimizer_scheduler.step(indicator_loss)
                print("Validation losses (mean over entire validation set):")
                for k, v in val_losses.items():
                    print(f" - {k}: {v}")

                # save model if last epoch improved indicator loss
                cur_val_loss = indicator_loss.item()
                if loss_improved(cur_val_loss, best_val_loss):
                    best_val_loss = cur_val_loss
                    torch.save(model, best_model_path)
                    print(f"Minimum indicator loss ({config['val_rec_criterion']}) reduced -> model saved!")
            else:
                print("Skipping validation loop.")

            # visualize current model performance every nth epoch, using eval mode and validation data.
            if (epoch+1) % config["vis_every"] == 0 and not config["no_vis"]:
                print("Saving visualizations...")
                vis_out_dir = out_path / f"vis_ep_{epoch+1:03d}"
                vis_out_dir.mkdir()
                vis_idx = np.random.choice(len(val_data), config["n_vis"], replace=False)
                visualize_vid(val_data, config["context_frames"], config["pred_frames"], model,
                              config["device"], vis_out_dir, vis_idx, config["vis_mode"])

                if with_wandb:
                    vid_filenames = sorted(os.listdir(str(vis_out_dir)))
                    log_vids = {fn: wandb.Video(str(vis_out_dir / fn), fps=4, format=fn.split(".")[-1])
                                for i, fn in enumerate(vid_filenames)}
                    wandb.log(log_vids, commit=False)

            # final bookkeeping
            if with_validation and with_wandb:
                wandb.log(val_losses, commit=True)
            if time.time() > training_timeout:
                print("Maximum training time exceeded, leaving training loop...")
                break

        # finishing
        print("\nTraining done, cleaning up...")
        torch.save(model, str((out_path / 'final_model.pth').resolve()))
        wandb.finish()
        return best_val_loss  # return best validation loss for hyperparameter optimization

    def hyperopt(self, optuna_config, n_trials=30, dataset_idx=-1, model_idx=-1, **run_kwargs):
        r"""

        Args:
            optuna_config ():
            n_trials ():
            **run_kwargs ():

        Returns:

        """
        from functools import partial
        from vp_suite.utils.utils import check_optuna_config
        run_config = self._prepare_run(**run_kwargs)
        check_optuna_config(optuna_config)
        run_config["optuna"] = optuna_config
        try:
            import optuna
        except ImportError:
            raise ImportError("Importing optuna failed -> install it or use the code without the 'use-optuna' flag.")
        optuna_program = partial(self.train, dataset_idx=dataset_idx, model_idx=model_idx, **run_kwargs)
        study = optuna.create_study(direction=run_config["opt_direction"])
        study.optimize(optuna_program, n_trials=n_trials)
        print("\nHyperparameter optimization complete. Best performing parameters:")
        for k, v in study.best_params.items():
            print(f" - {k}: {v}")

# ===== TESTING ================================================================

    def _prepare_testing(self, **run_kwargs):
        r"""
        Prepares multiple datasets and models for testing
        Args:
            **run_kwargs ():

        Returns:

        """
        run_config = self._prepare_run("test", **run_kwargs)

        # prepare datasets for testing
        test_sets: List[DatasetWrapper] = self.test_sets
        for test_set in test_sets:
            test_set.set_seq_len(run_config["context_frames"], run_config["pred_frames"], run_config["seq_step"])
            assert test_set.is_ready, "test set is not ready even though set_seq_len has just been called"

        # compat-check run arguments against models and skip incompatible models
        test_models = []
        for model in self.models:
            try:
                check_run_and_model_compat(model, run_config)
                test_models.append(model)
            except ValueError as e:
                print(f"skipping test of model '{model.NAME}' because of incompatibility with run config: {str(e)}")

        # compat-check loaded models against each dataset and skip incompatible model-dataset pairs
        model_lists_all_test_sets = []
        for test_set in test_sets:
            test_set_model_list = []
            for model in test_models:
                try:
                    # model-data compat check returns adapters if discrepancies can be bridged for testing
                    preprocessing, postprocessing = check_model_and_data_compat(model, test_set)
                    test_set_model_list.append((model, preprocessing, postprocessing, []))
                except ValueError as e:
                    print(f"skipping test of model '{model.NAME}' on dataset '{test_set.NAME}' "
                          f"because of incompatibility: {str(e)}")
            model_lists_all_test_sets.append(test_set_model_list)

            # add baseline copy model (doesn't need checks)
            clf_baseline = CopyLastFrame().to(self.device)
            test_set_model_list.append((clf_baseline, nn.Identity(), nn.Identity(), []))

        test_sets_and_model_lists = zip(test_sets, model_lists_all_test_sets)
        return test_sets_and_model_lists, run_config

    def _test_on_dataset(self, model_info_list, dataset, run_config, brief_test):
        r"""

        Args:
            model_info_list ():
            dataset ():
            run_config ():
            brief_test ():

        Returns:

        """
        # PREPARATION
        test_data = dataset.test_data
        test_loader = DataLoader(test_data, batch_size=1, shuffle=False, num_workers=0)
        if len(test_loader) < 1:
            raise RuntimeError("loaded dataset does not contain any data (len < 1)")
        test_mode = "brief" if brief_test else "full"
        eval_length = min(len(test_loader), 10) if test_mode == "brief" else len(test_loader)

        # assemble and save combined configuration
        config: Dict[str, Any] = {**run_config, **dataset.config, "device": self.device, "dataset_name": dataset.NAME}
        with_wandb = not config["no_wandb"]

        # evaluation / metric calc.
        context_frames = config["context_frames"]
        pred_frames = config["pred_frames"]
        iter_loader = iter(test_loader)
        with torch.no_grad():
            metric_provider = PredictionMetricProvider(config)

            for _ in tqdm(range(eval_length)):
                data = next(iter_loader)

                for (model, preprocess, postprocess, model_metrics_per_dp) in model_info_list:
                    input, target, actions = model.unpack_data(data, config)
<<<<<<< HEAD
                    imgs = torch.cat((input, target), dim=1)
                    imgs = preprocess(imgs)  # test format to model format
=======
                    input = preprocess(input)  # test format to model format
>>>>>>> 23d8d2e5
                    model.eval()
                    if getattr(model, "use_actions", False):
                        pred, _ = model(imgs, pred_frames=pred_frames, actions=actions)
                    else:
<<<<<<< HEAD
                        pred, _ = model(imgs, pred_frames=pred_frames)
=======
                        pred, _ = model(input, pred_frames=pred_frames)
                    model.train()
>>>>>>> 23d8d2e5
                    pred = postprocess(pred)  # model format to test format
                    cur_metrics = metric_provider.get_metrics(pred, target, all_frame_cnts=True)
                    model_metrics_per_dp.append(cur_metrics)

        # save visualizations
        timestamp_test = timestamp('test')
        if not config["no_vis"]:
            print(f"Saving visualizations for trained models...")
            vis_idx = np.random.choice(len(test_data), config["n_vis"], replace=False)
            if config["vis_compare"]:
                models = [m_info[0] for m_info in model_info_list]
                vis_out_dir = constants.OUT_PATH / timestamp_test
                vis_out_dir.mkdir()
                vis_context_frame_idx = config["vis_context_frame_idx"] or list(range(context_frames))
                visualize_sequences(test_data, context_frames, pred_frames, models,
                                    config["device"], vis_out_dir, vis_idx, vis_context_frame_idx)

            for i, (model, _, _, _) in enumerate(model_info_list):
                if model.model_dir is None:
                    continue  # don't print for models that don't have a run dir (i.e. baseline models)
                vis_out_dir = Path(model.model_dir) / f"vis_{timestamp_test}"
                vis_out_dir.mkdir()
                visualize_vid(test_data, context_frames, pred_frames, model,
                              config["device"], vis_out_dir, vis_idx, config["vis_mode"])

        # log or display metrics
        if eval_length > 0:
            wandb_full_suffix = f"{test_mode} test"
            for i, (model, _, _, model_metrics_per_dp) in enumerate(model_info_list):
                # model_metrics_per_dp: list of N lists of F metric dicts (called D).
                # each D_{n,f} contains all calculated metrics for datapoint 'n' and a prediction horizon of 'f' frames.
                # -> Aggregate these metrics over all n, keeping the specific metrics/prediction horizons separate
                datapoint_range = range(len(model_metrics_per_dp))
                frame_range = range(len(model_metrics_per_dp[0]))
                metric_keys = model_metrics_per_dp[0][0].keys()
                mean_metric_dicts = [
                    {metric_key: np.mean(
                        [model_metrics_per_dp[dp_i][frame][metric_key] for dp_i in datapoint_range]
                    ) for metric_key in metric_keys}
                    for frame in frame_range
                ]

                # Log model to WandB
                if with_wandb:
                    print("Logging test results to WandB for all models...")
                    wandb.init(config={"test_mode": test_mode, "model_dir": model.model_dir},
                               project="vp-suite-testing", name=f"{model.NAME} ({wandb_full_suffix})",
                               dir=str(constants.WANDB_PATH.resolve()), reinit=(i > 0))
                    for f, mean_metric_dict in enumerate(mean_metric_dicts):
                        wandb.log({"pred_frames": f+1, **mean_metric_dict})
                    if not config["no_vis"] and model.model_dir is not None:
                        vis_out_dir = Path(model.model_dir) / f"vis_{timestamp_test}"
                        vid_filenames = sorted(os.listdir(str(vis_out_dir)))
                        model_log_vids = {fn: wandb.Video(str(vis_out_dir / fn), fps=4, format=fn.split(".")[-1])
                                          for i, fn in enumerate(vid_filenames)}
                        wandb.log(model_log_vids)
                    if i == len(model_info_list) - 1:
                        wandb.finish()

                # Per-model/per-pred.-horizon console log of the metrics
                else:
                    print("Printing out test results to terminal...")
                    print(f"\n{model.NAME} (path: {model.model_dir}): ")
                    for f, mean_metric_dict in enumerate(mean_metric_dicts):
                        print(f"pred_frames: {f + 1}")
                        for (k, v) in mean_metric_dict.items():
                            print(f" -> {k}: {v}")

    def test(self, brief_test=False, **run_kwargs):
        r"""

        Args:
            brief_test ():
            **run_kwargs ():

        Returns:

        """
        test_sets_and_model_lists, run_config = self._prepare_testing(**run_kwargs)
        for test_set, model_info_list in test_sets_and_model_lists:
            self._test_on_dataset(model_info_list, test_set, run_config, brief_test)<|MERGE_RESOLUTION|>--- conflicted
+++ resolved
@@ -509,22 +509,14 @@
 
                 for (model, preprocess, postprocess, model_metrics_per_dp) in model_info_list:
                     input, target, actions = model.unpack_data(data, config)
-<<<<<<< HEAD
                     imgs = torch.cat((input, target), dim=1)
                     imgs = preprocess(imgs)  # test format to model format
-=======
-                    input = preprocess(input)  # test format to model format
->>>>>>> 23d8d2e5
                     model.eval()
                     if getattr(model, "use_actions", False):
                         pred, _ = model(imgs, pred_frames=pred_frames, actions=actions)
                     else:
-<<<<<<< HEAD
-                        pred, _ = model(imgs, pred_frames=pred_frames)
-=======
                         pred, _ = model(input, pred_frames=pred_frames)
                     model.train()
->>>>>>> 23d8d2e5
                     pred = postprocess(pred)  # model format to test format
                     cur_metrics = metric_provider.get_metrics(pred, target, all_frame_cnts=True)
                     model_metrics_per_dp.append(cur_metrics)
